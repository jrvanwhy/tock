// Licensed under the Apache License, Version 2.0 or the MIT License.
// SPDX-License-Identifier: Apache-2.0 OR MIT
// Copyright Tock Contributors 2022.

//! Board file for ESP32-C3 RISC-V development platform.
//!

#![no_std]
#![no_main]
#![feature(custom_test_frameworks)]
#![test_runner(test_runner)]
#![reexport_test_harness_main = "test_main"]

use capsules_core::virtualizers::virtual_alarm::{MuxAlarm, VirtualMuxAlarm};
use esp32_c3::chip::Esp32C3DefaultPeripherals;
use kernel::capabilities;
use kernel::component::Component;
use kernel::platform::{KernelResources, SyscallDriverLookup};
use kernel::process::ProcessArray;
use kernel::scheduler::priority::PrioritySched;
use kernel::utilities::registers::interfaces::ReadWriteable;
use kernel::{create_capability, debug, hil, static_init};
use rv32i::csr;

pub mod io;

#[cfg(test)]
mod tests;

const NUM_PROCS: usize = 4;

type ChipHw = esp32_c3::chip::Esp32C3<'static, Esp32C3DefaultPeripherals<'static>>;
type AlarmHw = esp32_c3::timg::TimG<'static>;
type SchedulerTimerHw =
    components::virtual_scheduler_timer::VirtualSchedulerTimerNoMuxComponentType<AlarmHw>;

/// Static variables used by io.rs.
static mut PROCESSES: Option<&'static ProcessArray<NUM_PROCS>> = None;
// Reference to the chip for panic dumps.
static mut CHIP: Option<&'static esp32_c3::chip::Esp32C3<Esp32C3DefaultPeripherals>> = None;
// Static reference to process printer for panic dumps.
static mut PROCESS_PRINTER: Option<&'static capsules_system::process_printer::ProcessPrinterText> =
    None;

// How should the kernel respond when a process faults.
const FAULT_RESPONSE: capsules_system::process_policies::PanicFaultPolicy =
    capsules_system::process_policies::PanicFaultPolicy {};

// Test access to the peripherals
#[cfg(test)]
static mut PERIPHERALS: Option<&'static Esp32C3DefaultPeripherals> = None;
// Test access to scheduler
#[cfg(test)]
static mut SCHEDULER: Option<&PrioritySched> = None;
// Test access to board
#[cfg(test)]
static mut BOARD: Option<&'static kernel::Kernel> = None;
// Test access to platform
#[cfg(test)]
static mut PLATFORM: Option<&'static Esp32C3Board> = None;
// Test access to main loop capability
#[cfg(test)]
static mut MAIN_CAP: Option<&dyn kernel::capabilities::MainLoopCapability> = None;
// Test access to alarm
static mut ALARM: Option<&'static MuxAlarm<'static, esp32_c3::timg::TimG<'static>>> = None;

kernel::stack_size! {0x900}

type RngDriver = components::rng::RngComponentType<esp32_c3::rng::Rng<'static>>;
type GpioHw = esp32::gpio::GpioPin<'static>;
type LedHw = components::sk68xx::Sk68xxLedComponentType<GpioHw, 3>;
type LedDriver = components::led::LedsComponentType<LedHw, 3>;
type ButtonDriver = components::button::ButtonComponentType<GpioHw>;

/// A structure representing this platform that holds references to all
/// capsules for this platform. We've included an alarm and console.
struct Esp32C3Board {
    gpio: &'static capsules_core::gpio::GPIO<'static, esp32::gpio::GpioPin<'static>>,
    console: &'static capsules_core::console::Console<'static>,
    alarm: &'static capsules_core::alarm::AlarmDriver<
        'static,
        VirtualMuxAlarm<'static, esp32_c3::timg::TimG<'static>>,
    >,
    scheduler: &'static PrioritySched,
    scheduler_timer: &'static SchedulerTimerHw,
    rng: &'static RngDriver,
    led: &'static LedDriver,
    button: &'static ButtonDriver,
}

/// Mapping of integer syscalls to objects that implement syscalls.
impl SyscallDriverLookup for Esp32C3Board {
    fn with_driver<F, R>(&self, driver_num: usize, f: F) -> R
    where
        F: FnOnce(Option<&dyn kernel::syscall::SyscallDriver>) -> R,
    {
        match driver_num {
            capsules_core::gpio::DRIVER_NUM => f(Some(self.gpio)),
            capsules_core::console::DRIVER_NUM => f(Some(self.console)),
            capsules_core::alarm::DRIVER_NUM => f(Some(self.alarm)),
            capsules_core::rng::DRIVER_NUM => f(Some(self.rng)),
            capsules_core::led::DRIVER_NUM => f(Some(self.led)),
            capsules_core::button::DRIVER_NUM => f(Some(self.button)),
            _ => f(None),
        }
    }
}

impl KernelResources<esp32_c3::chip::Esp32C3<'static, Esp32C3DefaultPeripherals<'static>>>
    for Esp32C3Board
{
    type SyscallDriverLookup = Self;
    type SyscallFilter = ();
    type ProcessFault = ();
    type ContextSwitchCallback = ();
    type Scheduler = PrioritySched;
    type SchedulerTimer = SchedulerTimerHw;
    type WatchDog = ();

    fn syscall_driver_lookup(&self) -> &Self::SyscallDriverLookup {
        self
    }
    fn syscall_filter(&self) -> &Self::SyscallFilter {
        &()
    }
    fn process_fault(&self) -> &Self::ProcessFault {
        &()
    }
    fn scheduler(&self) -> &Self::Scheduler {
        self.scheduler
    }
    fn scheduler_timer(&self) -> &Self::SchedulerTimer {
        self.scheduler_timer
    }
    fn watchdog(&self) -> &Self::WatchDog {
        &()
    }
    fn context_switch_callback(&self) -> &Self::ContextSwitchCallback {
        &()
    }
}

unsafe fn setup() -> (
    &'static kernel::Kernel,
    &'static Esp32C3Board,
    &'static esp32_c3::chip::Esp32C3<'static, Esp32C3DefaultPeripherals<'static>>,
    &'static Esp32C3DefaultPeripherals<'static>,
) {
    use esp32_c3::sysreg::{CpuFrequency, PllFrequency};

    // only machine mode
    esp32_c3::chip::configure_trap_handler();

<<<<<<< HEAD
    // Initialize deferred calls very early.
    kernel::deferred_call::initialize_deferred_call_state_unsafe::<
        <ChipHw as kernel::platform::chip::Chip>::ThreadIdProvider,
    >();
=======
    //
    // PERIPHERALS
    //
>>>>>>> d80753ed

    let peripherals = static_init!(Esp32C3DefaultPeripherals, Esp32C3DefaultPeripherals::new());

    peripherals.timg0.disable_wdt();
    peripherals.rtc_cntl.disable_wdt();
    peripherals.rtc_cntl.disable_super_wdt();
    peripherals.rtc_cntl.enable_fosc();
    peripherals.sysreg.disable_timg0();
    peripherals.sysreg.enable_timg0();

    peripherals
        .sysreg
        .use_pll_clock_source(PllFrequency::MHz320, CpuFrequency::MHz160);

    // initialise capabilities
    let process_mgmt_cap = create_capability!(capabilities::ProcessManagementCapability);
    let memory_allocation_cap = create_capability!(capabilities::MemoryAllocationCapability);

    //
    // BOARD SETUP AND PROCESSES
    //

    // Create an array to hold process references.
    let processes = components::process_array::ProcessArrayComponent::new()
        .finalize(components::process_array_component_static!(NUM_PROCS));
    PROCESSES = Some(processes);

    // Setup space to store the core kernel data structure.
    let board_kernel = static_init!(kernel::Kernel, kernel::Kernel::new(processes.as_slice()));

    //
    // UART
    //

    // Create a shared UART channel for the console and for kernel debug.
    let uart_mux = components::console::UartMuxComponent::new(&peripherals.uart0, 115200)
        .finalize(components::uart_mux_component_static!());

    // Setup the console.
    let console = components::console::ConsoleComponent::new(
        board_kernel,
        capsules_core::console::DRIVER_NUM,
        uart_mux,
    )
    .finalize(components::console_component_static!());
    // Create the debugger object that handles calls to `debug!()`.
    components::debug_writer::DebugWriterComponent::new_unsafe(
        uart_mux,
        create_capability!(capabilities::SetDebugWriterCapability),
        || unsafe {
            kernel::debug::initialize_debug_writer_wrapper_unsafe::<
                <ChipHw as kernel::platform::chip::Chip>::ThreadIdProvider,
            >();
        },
    )
    .finalize(components::debug_writer_component_static!());

    // Create process printer for panic.
    let process_printer = components::process_printer::ProcessPrinterTextComponent::new()
        .finalize(components::process_printer_text_component_static!());
    PROCESS_PRINTER = Some(process_printer);

    //
    // GPIO
    //

    let gpio = components::gpio::GpioComponent::new(
        board_kernel,
        capsules_core::gpio::DRIVER_NUM,
        components::gpio_component_helper!(
            esp32::gpio::GpioPin,
            0 => &peripherals.gpio[0],
            1 => &peripherals.gpio[1],
            2 => &peripherals.gpio[2],
            3 => &peripherals.gpio[3],
            4 => &peripherals.gpio[4],
            5 => &peripherals.gpio[5],
            6 => &peripherals.gpio[6],
            7 => &peripherals.gpio[7],
            8 => &peripherals.gpio[15]
        ),
    )
    .finalize(components::gpio_component_static!(esp32::gpio::GpioPin));

    //
    // ALARM
    //

    // Create a shared virtualization mux layer on top of a single hardware
    // alarm.
    let mux_alarm = static_init!(
        MuxAlarm<'static, esp32_c3::timg::TimG>,
        MuxAlarm::new(&peripherals.timg0)
    );
    hil::time::Alarm::set_alarm_client(&peripherals.timg0, mux_alarm);

    ALARM = Some(mux_alarm);

    // Alarm
    let virtual_alarm_user = static_init!(
        VirtualMuxAlarm<'static, esp32_c3::timg::TimG>,
        VirtualMuxAlarm::new(mux_alarm)
    );
    virtual_alarm_user.setup();

    let alarm = static_init!(
        capsules_core::alarm::AlarmDriver<'static, VirtualMuxAlarm<'static, esp32_c3::timg::TimG>>,
        capsules_core::alarm::AlarmDriver::new(
            virtual_alarm_user,
            board_kernel.create_grant(capsules_core::alarm::DRIVER_NUM, &memory_allocation_cap)
        )
    );
    hil::time::Alarm::set_alarm_client(virtual_alarm_user, alarm);

    //
    // LED
    //

    let led_gpio = &peripherals.gpio[8];
    let sk68xx = components::sk68xx::Sk68xxComponent::new(led_gpio, rv32i::support::nop)
        .finalize(components::sk68xx_component_static_esp32c3_160mhz!(GpioHw,));

    let led = components::led::LedsComponent::new().finalize(components::led_component_static!(
        LedHw,
        capsules_extra::sk68xx::Sk68xxLed::new(sk68xx, 0), // red
        capsules_extra::sk68xx::Sk68xxLed::new(sk68xx, 1), // green
        capsules_extra::sk68xx::Sk68xxLed::new(sk68xx, 2), // blue
    ));

    //
    // BUTTONS
    //

    let button_boot_gpio = &peripherals.gpio[9];
    let button = components::button::ButtonComponent::new(
        board_kernel,
        capsules_core::button::DRIVER_NUM,
        components::button_component_helper!(
            GpioHw,
            (
                button_boot_gpio,
                kernel::hil::gpio::ActivationMode::ActiveLow,
                kernel::hil::gpio::FloatingState::PullUp
            )
        ),
    )
    .finalize(components::button_component_static!(GpioHw));

    //
    // SCHEDULER
    //

    let scheduler_timer_alarm = &peripherals.timg1;
    let scheduler_timer =
        components::virtual_scheduler_timer::VirtualSchedulerTimerNoMuxComponent::new(
            scheduler_timer_alarm,
        )
        .finalize(components::virtual_scheduler_timer_no_mux_component_static!(AlarmHw));

    let scheduler = components::sched::priority::PriorityComponent::new(board_kernel)
        .finalize(components::priority_component_static!());

    //
    // PROCESS CONSOLE
    //

    let process_console = components::process_console::ProcessConsoleComponent::new(
        board_kernel,
        uart_mux,
        mux_alarm,
        process_printer,
        None,
    )
    .finalize(components::process_console_component_static!(
        esp32_c3::timg::TimG
    ));
    let _ = process_console.start();

    //
    // RNG
    //

    let rng = components::rng::RngComponent::new(
        board_kernel,
        capsules_core::rng::DRIVER_NUM,
        &peripherals.rng,
    )
    .finalize(components::rng_component_static!(esp32_c3::rng::Rng));

    //
    // CHIP AND INTERRUPTS
    //

    let chip = static_init!(
        esp32_c3::chip::Esp32C3<
            Esp32C3DefaultPeripherals,
        >,
        esp32_c3::chip::Esp32C3::new(peripherals)
    );
    CHIP = Some(chip);

    // Need to enable all interrupts for Tock Kernel
    chip.map_pic_interrupts();
    chip.enable_pic_interrupts();

    // enable interrupts globally
    csr::CSR.mstatus.modify(csr::mstatus::mstatus::mie::SET);

    debug!("ESP32-C3 initialisation complete.");
    debug!("Entering main loop.");

    //
    // LOAD PROCESSES
    //

    // These symbols are defined in the linker script.
    extern "C" {
        /// Beginning of the ROM region containing app images.
        static _sapps: u8;
        /// End of the ROM region containing app images.
        static _eapps: u8;
        /// Beginning of the RAM region for app memory.
        static mut _sappmem: u8;
        /// End of the RAM region for app memory.
        static _eappmem: u8;
    }

    let esp32_c3_board = static_init!(
        Esp32C3Board,
        Esp32C3Board {
            gpio,
            console,
            alarm,
            scheduler,
            scheduler_timer,
            rng,
            led,
            button
        }
    );

    kernel::process::load_processes(
        board_kernel,
        chip,
        core::slice::from_raw_parts(
            core::ptr::addr_of!(_sapps),
            core::ptr::addr_of!(_eapps) as usize - core::ptr::addr_of!(_sapps) as usize,
        ),
        core::slice::from_raw_parts_mut(
            core::ptr::addr_of_mut!(_sappmem),
            core::ptr::addr_of!(_eappmem) as usize - core::ptr::addr_of!(_sappmem) as usize,
        ),
        &FAULT_RESPONSE,
        &process_mgmt_cap,
    )
    .unwrap_or_else(|err| {
        debug!("Error loading processes!");
        debug!("{:?}", err);
    });

    peripherals.init();

    (board_kernel, esp32_c3_board, chip, peripherals)
}

/// Main function.
///
/// This function is called from the arch crate after some very basic RISC-V
/// setup and RAM initialization.
#[no_mangle]
pub unsafe fn main() {
    #[cfg(test)]
    test_main();

    #[cfg(not(test))]
    {
        let (board_kernel, esp32_c3_board, chip, _peripherals) = setup();

        let main_loop_cap = create_capability!(capabilities::MainLoopCapability);

        board_kernel.kernel_loop(
            esp32_c3_board,
            chip,
            None::<&kernel::ipc::IPC<0>>,
            &main_loop_cap,
        );
    }
}

#[cfg(test)]
use kernel::platform::watchdog::WatchDog;

#[cfg(test)]
fn test_runner(tests: &[&dyn Fn()]) {
    unsafe {
        let (board_kernel, esp32_c3_board, _chip, peripherals) = setup();

        BOARD = Some(board_kernel);
        PLATFORM = Some(&esp32_c3_board);
        PERIPHERALS = Some(peripherals);
        SCHEDULER = Some(
            components::sched::priority::PriorityComponent::new(board_kernel)
                .finalize(components::priority_component_static!()),
        );
        MAIN_CAP = Some(&create_capability!(capabilities::MainLoopCapability));

        PLATFORM.map(|p| {
            p.watchdog().setup();
        });

        for test in tests {
            test();
        }
    }

    loop {}
}<|MERGE_RESOLUTION|>--- conflicted
+++ resolved
@@ -151,16 +151,14 @@
     // only machine mode
     esp32_c3::chip::configure_trap_handler();
 
-<<<<<<< HEAD
     // Initialize deferred calls very early.
     kernel::deferred_call::initialize_deferred_call_state_unsafe::<
         <ChipHw as kernel::platform::chip::Chip>::ThreadIdProvider,
     >();
-=======
+
     //
     // PERIPHERALS
     //
->>>>>>> d80753ed
 
     let peripherals = static_init!(Esp32C3DefaultPeripherals, Esp32C3DefaultPeripherals::new());
 
