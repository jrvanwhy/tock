<<<<<<< HEAD
//! Components for Console and ConsoleOrdered. These are two alternative implementations of
//! the serial console system call interface. Console allows prints of arbitrary length but does
//! not have ordering or atomicity guarantees. ConsoleOrdered, in contrast, has limits on the
//! maximum lengths of prints but provides a temporal ordering and ensures a print is atomic at
//! least up to particular length (typically 200 bytes). Console is useful when userspace is
//! printing large messages. ConsoleOrdered is useful when you are debugging and there are
//! inter-related messages from the kernel and userspace, whose ordering is important to
//! maintain.
=======
// Licensed under the Apache License, Version 2.0 or the MIT License.
// SPDX-License-Identifier: Apache-2.0 OR MIT
// Copyright Tock Contributors 2022.

//! Components for Console, the generic serial interface, and for multiplexed access
//! to UART.
>>>>>>> 9496135f
//!
//!
//! This provides three Components, `ConsoleComponent` and
//! `ConsoleOrderedComponent`, which implement a buffered read/write
//! console over a serial port, and `UartMuxComponent`, which provides
//! multiplexed access to hardware UART. As an example, the serial
//! port used for console on Imix is typically USART3 (the DEBUG USB
//! connector).
//!
//! Usage
//! -----
//! ```rust
//! let uart_mux = UartMuxComponent::new(&sam4l::usart::USART3,
//!                                      115200,
//!                                      deferred_caller).finalize(components::uart_mux_component_static!());
//! let console = ConsoleComponent::new(board_kernel, uart_mux)
//!    .finalize(console_component_static!());
//! ```
// Author: Philip Levis <pal@cs.stanford.edu>
// Last modified: 1/08/2020

use capsules_core::console;
use capsules_core::console_ordered::ConsoleOrdered;

use capsules_core::virtualizers::virtual_alarm::{MuxAlarm, VirtualMuxAlarm};
use capsules_core::virtualizers::virtual_uart::{MuxUart, UartDevice};
use core::mem::MaybeUninit;
use kernel::capabilities;
use kernel::component::Component;
use kernel::create_capability;
use kernel::hil;
use kernel::hil::time::{self, Alarm};
use kernel::hil::uart;

use capsules_core::console::DEFAULT_BUF_SIZE;

#[macro_export]
macro_rules! uart_mux_component_static {
    () => {{
        use capsules_core::virtualizers::virtual_uart::MuxUart;
        use kernel::static_buf;
        let UART_MUX = static_buf!(MuxUart<'static>);
        let RX_BUF = static_buf!([u8; capsules_core::virtualizers::virtual_uart::RX_BUF_LEN]);
        (UART_MUX, RX_BUF)
    }};
    ($rx_buffer_len: literal) => {{
        use capsules_core::virtualizers::virtual_uart::MuxUart;
        use kernel::static_buf;
        let UART_MUX = static_buf!(MuxUart<'static>);
        let RX_BUF = static_buf!([u8; $rx_buffer_len]);
        (UART_MUX, RX_BUF)
    }};
}

pub struct UartMuxComponent<const RX_BUF_LEN: usize> {
    uart: &'static dyn uart::Uart<'static>,
    baud_rate: u32,
}

impl<const RX_BUF_LEN: usize> UartMuxComponent<RX_BUF_LEN> {
    pub fn new(
        uart: &'static dyn uart::Uart<'static>,
        baud_rate: u32,
    ) -> UartMuxComponent<RX_BUF_LEN> {
        UartMuxComponent { uart, baud_rate }
    }
}

impl<const RX_BUF_LEN: usize> Component for UartMuxComponent<RX_BUF_LEN> {
    type StaticInput = (
        &'static mut MaybeUninit<MuxUart<'static>>,
        &'static mut MaybeUninit<[u8; RX_BUF_LEN]>,
    );
    type Output = &'static MuxUart<'static>;

    fn finalize(self, s: Self::StaticInput) -> Self::Output {
        let rx_buf = s.1.write([0; RX_BUF_LEN]);
        let uart_mux = s.0.write(MuxUart::new(self.uart, rx_buf, self.baud_rate));
        kernel::deferred_call::DeferredCallClient::register(uart_mux);

        uart_mux.initialize();
        hil::uart::Transmit::set_transmit_client(self.uart, uart_mux);
        hil::uart::Receive::set_receive_client(self.uart, uart_mux);

        uart_mux
    }
}

#[macro_export]
macro_rules! console_component_static {
    () => {{
        use capsules_core::console::{Console, DEFAULT_BUF_SIZE};
        use capsules_core::virtualizers::virtual_uart::UartDevice;
        use kernel::static_buf;
        let read_buf = static_buf!([u8; DEFAULT_BUF_SIZE]);
        let write_buf = static_buf!([u8; DEFAULT_BUF_SIZE]);
        // Create virtual device for console.
        let console_uart = static_buf!(UartDevice);
        let console = static_buf!(Console<'static>);
        (write_buf, read_buf, console_uart, console)
    }};
}

pub struct ConsoleComponent {
    board_kernel: &'static kernel::Kernel,
    driver_num: usize,
    uart_mux: &'static MuxUart<'static>,
}

impl ConsoleComponent {
    pub fn new(
        board_kernel: &'static kernel::Kernel,
        driver_num: usize,
        uart_mux: &'static MuxUart,
    ) -> ConsoleComponent {
        ConsoleComponent {
            board_kernel: board_kernel,
            driver_num: driver_num,
            uart_mux: uart_mux,
        }
    }
}

impl Component for ConsoleComponent {
    type StaticInput = (
        &'static mut MaybeUninit<[u8; DEFAULT_BUF_SIZE]>,
        &'static mut MaybeUninit<[u8; DEFAULT_BUF_SIZE]>,
        &'static mut MaybeUninit<UartDevice<'static>>,
        &'static mut MaybeUninit<console::Console<'static>>,
    );
    type Output = &'static console::Console<'static>;

    fn finalize(self, s: Self::StaticInput) -> Self::Output {
        let grant_cap = create_capability!(capabilities::MemoryAllocationCapability);

        let write_buffer = s.0.write([0; DEFAULT_BUF_SIZE]);

        let read_buffer = s.1.write([0; DEFAULT_BUF_SIZE]);

        let console_uart = s.2.write(UartDevice::new(self.uart_mux, true));
        console_uart.setup();

        let console = s.3.write(console::Console::new(
            console_uart,
            write_buffer,
            read_buffer,
            self.board_kernel.create_grant(self.driver_num, &grant_cap),
        ));
        hil::uart::Transmit::set_transmit_client(console_uart, console);
        hil::uart::Receive::set_receive_client(console_uart, console);

        console
    }
}
#[macro_export]
macro_rules! console_ordered_component_static {
    ($A:ty $(,)?) => {{
        let mux_alarm = kernel::static_buf!(VirtualMuxAlarm<'static, $A>);
        let console = kernel::static_buf!(ConsoleOrdered<'static, VirtualMuxAlarm<'static, $A>>);
        (mux_alarm, console)
    };};
}

pub struct ConsoleOrderedComponent<A: 'static + time::Alarm<'static>> {
    board_kernel: &'static kernel::Kernel,
    driver_num: usize,
    alarm_mux: &'static MuxAlarm<'static, A>,
    atomic_size: usize,
    retry_timer: u32,
    write_timer: u32,
}

impl<A: 'static + time::Alarm<'static>> ConsoleOrderedComponent<A> {
    pub fn new(
        board_kernel: &'static kernel::Kernel,
        driver_num: usize,
        alarm_mux: &'static MuxAlarm<'static, A>,
        atomic_size: usize,
        retry_timer: u32,
        write_timer: u32,
    ) -> ConsoleOrderedComponent<A> {
        ConsoleOrderedComponent {
            board_kernel: board_kernel,
            driver_num: driver_num,
            alarm_mux: alarm_mux,
            atomic_size: atomic_size,
            retry_timer: retry_timer,
            write_timer: write_timer,
        }
    }
}

impl<A: 'static + time::Alarm<'static>> Component for ConsoleOrderedComponent<A> {
    type StaticInput = (
        &'static mut MaybeUninit<VirtualMuxAlarm<'static, A>>,
        &'static mut MaybeUninit<ConsoleOrdered<'static, VirtualMuxAlarm<'static, A>>>,
    );
    type Output = &'static ConsoleOrdered<'static, VirtualMuxAlarm<'static, A>>;

    fn finalize(self, static_buffer: Self::StaticInput) -> Self::Output {
        let grant_cap = create_capability!(capabilities::MemoryAllocationCapability);

        let virtual_alarm1 = static_buffer.0.write(VirtualMuxAlarm::new(self.alarm_mux));
        virtual_alarm1.setup();

        let console = static_buffer.1.write(ConsoleOrdered::new(
            virtual_alarm1,
            self.board_kernel.create_grant(self.driver_num, &grant_cap),
            self.atomic_size,
            self.retry_timer,
            self.write_timer,
        ));

        virtual_alarm1.set_alarm_client(console);
        console
    }
}<|MERGE_RESOLUTION|>--- conflicted
+++ resolved
@@ -1,20 +1,17 @@
-<<<<<<< HEAD
-//! Components for Console and ConsoleOrdered. These are two alternative implementations of
-//! the serial console system call interface. Console allows prints of arbitrary length but does
-//! not have ordering or atomicity guarantees. ConsoleOrdered, in contrast, has limits on the
-//! maximum lengths of prints but provides a temporal ordering and ensures a print is atomic at
-//! least up to particular length (typically 200 bytes). Console is useful when userspace is
-//! printing large messages. ConsoleOrdered is useful when you are debugging and there are
-//! inter-related messages from the kernel and userspace, whose ordering is important to
-//! maintain.
-=======
 // Licensed under the Apache License, Version 2.0 or the MIT License.
 // SPDX-License-Identifier: Apache-2.0 OR MIT
 // Copyright Tock Contributors 2022.
 
-//! Components for Console, the generic serial interface, and for multiplexed access
-//! to UART.
->>>>>>> 9496135f
+//! Components for Console and ConsoleOrdered. These are two
+//! alternative implementations of the serial console system call
+//! interface. Console allows prints of arbitrary length but does not
+//! have ordering or atomicity guarantees. ConsoleOrdered, in
+//! contrast, has limits on the maximum lengths of prints but provides
+//! a temporal ordering and ensures a print is atomic at least up to
+//! particular length (typically 200 bytes). Console is useful when
+//! userspace is printing large messages. ConsoleOrdered is useful
+//! when you are debugging and there are inter-related messages from
+//! the kernel and userspace, whose ordering is important to maintain.
 //!
 //!
 //! This provides three Components, `ConsoleComponent` and
@@ -34,7 +31,7 @@
 //!    .finalize(console_component_static!());
 //! ```
 // Author: Philip Levis <pal@cs.stanford.edu>
-// Last modified: 1/08/2020
+// Last modified: 1/08/2023
 
 use capsules_core::console;
 use capsules_core::console_ordered::ConsoleOrdered;
